// +build linux

package procutil

import (
	"os"
	"path/filepath"
	"strconv"
	"strings"
	"testing"
	"time"

	"github.com/stretchr/testify/assert"
	"github.com/stretchr/testify/require"

	"github.com/DataDog/gopsutil/host"
	"github.com/DataDog/gopsutil/process"
)

func TestGetActivePIDs(t *testing.T) {
	os.Setenv("HOST_PROC", "resources/test_procfs/proc")
	defer os.Unsetenv("HOST_PROC")

	probe := NewProcessProbe()
	defer probe.Close()

	actual, err := probe.getActivePIDs()
	assert.NoError(t, err)

	expect, err := process.Pids()
	assert.NoError(t, err)

	assert.ElementsMatch(t, expect, actual)
}

func TestTrimAndSplitBytes(t *testing.T) {
	for _, tc := range []struct {
		input  []byte
		expect []string
	}{
		{
			input:  []byte{115, 115, 104, 100, 58, 32, 115, 117, 110, 110, 121, 46, 107, 108, 97, 105, 114, 64, 112, 116, 115, 47, 48},
			expect: []string{string([]byte{115, 115, 104, 100, 58, 32, 115, 117, 110, 110, 121, 46, 107, 108, 97, 105, 114, 64, 112, 116, 115, 47, 48})},
		},
		{
			input:  []byte{40, 115, 100, 45, 112, 97, 109, 41, 0, 0, 0},
			expect: []string{string([]byte{40, 115, 100, 45, 112, 97, 109, 41})},
		},
		{
			input:  []byte{115, 115, 104, 100, 58, 32, 118, 97, 103, 114, 97, 110, 116, 64, 112, 116, 115, 47, 48, 0, 0},
			expect: []string{string([]byte{115, 115, 104, 100, 58, 32, 118, 97, 103, 114, 97, 110, 116, 64, 112, 116, 115, 47, 48})},
		},
		{
			input: []byte{47, 117, 115, 114, 47, 98, 105, 110, 47, 100, 111, 99, 107, 101, 114, 100, 0, 45, 72, 0, 102, 100, 58, 47, 47, 0},
			expect: []string{
				string([]byte{47, 117, 115, 114, 47, 98, 105, 110, 47, 100, 111, 99, 107, 101, 114, 100}),
				string([]byte{45, 72}),
				string([]byte{102, 100, 58, 47, 47}),
			},
		},
		{
			input: []byte{47, 117, 115, 114, 47, 98, 105, 110, 47, 100, 111, 99, 107, 101, 114, 100, 0, 45, 72, 0, 102, 100, 58, 47, 47},
			expect: []string{
				string([]byte{47, 117, 115, 114, 47, 98, 105, 110, 47, 100, 111, 99, 107, 101, 114, 100}),
				string([]byte{45, 72}),
				string([]byte{102, 100, 58, 47, 47}),
			},
		},
		{
			input: []byte{47, 117, 115, 114, 47, 98, 105, 110, 47, 100, 111, 99, 107, 101, 114, 100, 0, 0, 0, 45, 72, 0, 102, 100, 58, 47, 47},
			expect: []string{
				string([]byte{47, 117, 115, 114, 47, 98, 105, 110, 47, 100, 111, 99, 107, 101, 114, 100}),
				string([]byte{45, 72}),
				string([]byte{102, 100, 58, 47, 47}),
			},
		},
		{
			input:  []byte{0, 0, 47, 115, 98, 105, 110, 47, 105, 110, 105, 116, 0},
			expect: []string{string([]byte{47, 115, 98, 105, 110, 47, 105, 110, 105, 116})},
		},
	} {
		actual := trimAndSplitBytes(tc.input)
		assert.ElementsMatch(t, tc.expect, actual)
	}
}

func TestGetCmdlineTestFS(t *testing.T) {
	os.Setenv("HOST_PROC", "resources/test_procfs/proc")
	defer os.Unsetenv("HOST_PROC")

	testGetCmdline(t)
}

func TestGetCmdlineLocalFS(t *testing.T) {
	// this test is flaky as the underlying procfs could change during
	// the comparison of procutil and gopsutil,
	// but we could use it to test locally
	t.Skip("flaky test in CI")
	testGetCmdline(t)
}

func testGetCmdline(t *testing.T) {
	probe := NewProcessProbe()
	defer probe.Close()

	pids, err := probe.getActivePIDs()
	assert.NoError(t, err)

	for _, pid := range pids {
		actual := strings.Join(probe.getCmdline(filepath.Join(probe.procRootLoc, strconv.Itoa(int(pid)))), " ")
		expProc, err := process.NewProcess(pid)
		assert.NoError(t, err)

		expect, err := expProc.Cmdline()
		assert.NoError(t, err)

		assert.Equal(t, expect, actual)
	}
}

func TestProcessesByPIDTestFS(t *testing.T) {
	os.Setenv("HOST_PROC", "resources/test_procfs/proc/")
	defer os.Unsetenv("HOST_PROC")

	testProcessesByPID(t)
}

func TestProcessesByPIDLocalFS(t *testing.T) {
	// this test is flaky as the underlying procfs could change during
	// the comparison of procutil and gopsutil,
	// but we could use it to test locally
	t.Skip("flaky test in CI")
	testProcessesByPID(t)
}

func testProcessesByPID(t *testing.T) {
	probe := NewProcessProbe()
	defer probe.Close()

	pids, err := probe.getActivePIDs()
	assert.NoError(t, err)

	procByPID, err := probe.ProcessesByPID(time.Now())
	assert.NoError(t, err)

	// make sure the process that has no command line doesn't get included in the output
	for _, pid := range pids {
		cmd := strings.Join(probe.getCmdline(filepath.Join(probe.procRootLoc, strconv.Itoa(int(pid)))), " ")
		if cmd == "" {
			assert.NotContains(t, procByPID, pid)
		} else {
			assert.Contains(t, procByPID, pid)
		}
	}
}

func TestMultipleProbes(t *testing.T) {
	os.Setenv("HOST_PROC", "resources/test_procfs/proc/")
	defer os.Unsetenv("HOST_PROC")

	probe1 := NewProcessProbe()
	defer probe1.Close()

	probe2 := NewProcessProbe()
	defer probe2.Close()

	now := time.Now()

	procByPID1, err := probe1.ProcessesByPID(now)
	assert.NoError(t, err)
	procByPID2, err := probe2.ProcessesByPID(now)
	assert.NoError(t, err)
	for i := 0; i < 10; i++ {
		currProcByPID1, err := probe1.ProcessesByPID(now)
		assert.NoError(t, err)
		currProcByPID2, err := probe2.ProcessesByPID(now)
		assert.NoError(t, err)
		assert.EqualValues(t, currProcByPID1, currProcByPID2)
		assert.EqualValues(t, currProcByPID1, procByPID1)
		assert.EqualValues(t, currProcByPID2, procByPID2)
		procByPID1 = currProcByPID1
		procByPID2 = currProcByPID2
	}
}

func TestProcfsChange(t *testing.T) {
	os.Setenv("HOST_PROC", "resources/test_procfs/proc/")
	defer os.Unsetenv("HOST_PROC")

	probe := NewProcessProbe()
	defer probe.Close()

	now := time.Now()

	procByPID, err := probe.ProcessesByPID(now)
	assert.NoError(t, err)

	// update the procfs file structure to add a pid, make sure next time it reads in the updates
	err = os.Rename("resources/10389", "resources/test_procfs/proc/10389")
	assert.NoError(t, err)
	defer func() {
		err = os.Rename("resources/test_procfs/proc/10389", "resources/10389")
		assert.NoError(t, err)
	}()
	newProcByPID1, err := probe.ProcessesByPID(now)
	assert.NoError(t, err)
	assert.Contains(t, newProcByPID1, int32(10389))
	assert.NotContains(t, procByPID, int32(10389))

	// remove a pid from procfs, make sure it's gone from the result
	err = os.Rename("resources/test_procfs/proc/29613", "resources/29613")
	assert.NoError(t, err)
	defer func() {
		err = os.Rename("resources/29613", "resources/test_procfs/proc/29613")
		assert.NoError(t, err)
	}()
	newProcByPID2, err := probe.ProcessesByPID(now)
	assert.NoError(t, err)
	assert.NotContains(t, newProcByPID2, int32(29613))
	assert.Contains(t, procByPID, int32(29613))
}

func TestParseStatusLine(t *testing.T) {
	probe := NewProcessProbe()
	defer probe.Close()

	for _, tc := range []struct {
		line     []byte
		expected *statusInfo
	}{
		{
			line: []byte("Name:\tpostgres"),
			expected: &statusInfo{
				name:        "postgres",
				memInfo:     &MemoryInfoStat{},
				ctxSwitches: &NumCtxSwitchesStat{},
			},
		},
		{
			line: []byte("Name:\t\t  \t\t\t  postgres"),
			expected: &statusInfo{
				name:        "postgres",
				memInfo:     &MemoryInfoStat{},
				ctxSwitches: &NumCtxSwitchesStat{},
			},
		},
		{
			line: []byte("State:\tS (sleeping)"),
			expected: &statusInfo{
				status:      "S",
				memInfo:     &MemoryInfoStat{},
				ctxSwitches: &NumCtxSwitchesStat{},
			},
		},
		{
			line: []byte("State:\tR (running)"),
			expected: &statusInfo{
				status:      "R",
				memInfo:     &MemoryInfoStat{},
				ctxSwitches: &NumCtxSwitchesStat{},
			},
		},
		{
			line: []byte("Uid:\t112\t112\t112\t112"),
			expected: &statusInfo{
				uids:        []int32{112, 112, 112, 112},
				memInfo:     &MemoryInfoStat{},
				ctxSwitches: &NumCtxSwitchesStat{},
			},
		},
		{
			line: []byte("Gid:\t1000\t1000\t1000\t1000"),
			expected: &statusInfo{
				gids:        []int32{1000, 1000, 1000, 1000},
				memInfo:     &MemoryInfoStat{},
				ctxSwitches: &NumCtxSwitchesStat{},
			},
		},
		{
			line: []byte("NSpid:\t123"),
			expected: &statusInfo{
				nspid:       123,
				memInfo:     &MemoryInfoStat{},
				ctxSwitches: &NumCtxSwitchesStat{},
			},
		},
		{
			line: []byte("NSpid:\t123\t456"),
			expected: &statusInfo{
				nspid:       456,
				memInfo:     &MemoryInfoStat{},
				ctxSwitches: &NumCtxSwitchesStat{},
			},
		},
		{
			line: []byte("Threads:\t1"),
			expected: &statusInfo{
				numThreads:  1,
				memInfo:     &MemoryInfoStat{},
				ctxSwitches: &NumCtxSwitchesStat{},
			},
		},
		{
			line: []byte("voluntary_ctxt_switches:\t3"),
			expected: &statusInfo{
				memInfo: &MemoryInfoStat{},
				ctxSwitches: &NumCtxSwitchesStat{
					Voluntary: 3,
				},
			},
		},
		{
			line: []byte("nonvoluntary_ctxt_switches:\t411"),
			expected: &statusInfo{
				memInfo: &MemoryInfoStat{},
				ctxSwitches: &NumCtxSwitchesStat{
					Involuntary: 411,
				},
			},
		},
		{
			line: []byte("bad status line"), // bad status
			expected: &statusInfo{
				memInfo:     &MemoryInfoStat{},
				ctxSwitches: &NumCtxSwitchesStat{},
			},
		},
		{
			line: []byte("Name:\t"), // edge case for parsing failure
			expected: &statusInfo{
				memInfo:     &MemoryInfoStat{},
				ctxSwitches: &NumCtxSwitchesStat{},
			},
		},
		{
			line: []byte("VmRSS:\t712 kB"),
			expected: &statusInfo{
				memInfo:     &MemoryInfoStat{RSS: 712 * 1024},
				ctxSwitches: &NumCtxSwitchesStat{},
			},
		},
		{
			line: []byte("VmSize:\t14652 kB"),
			expected: &statusInfo{
				memInfo:     &MemoryInfoStat{VMS: 14652 * 1024},
				ctxSwitches: &NumCtxSwitchesStat{},
			},
		},
		{
			line: []byte("VmSwap:\t3 kB"),
			expected: &statusInfo{
				memInfo:     &MemoryInfoStat{Swap: 3 * 1024},
				ctxSwitches: &NumCtxSwitchesStat{},
			},
		},
	} {
		result := &statusInfo{memInfo: &MemoryInfoStat{}, ctxSwitches: &NumCtxSwitchesStat{}}
		probe.parseStatusLine(tc.line, result)
		assert.EqualValues(t, tc.expected, result)
	}
}

func TestParseStatusTestFS(t *testing.T) {
	os.Setenv("HOST_PROC", "resources/test_procfs/proc/")
	defer os.Unsetenv("HOST_PROC")

	testParseStatus(t)
}

func TestParseStatusLocalFS(t *testing.T) {
	// this test is flaky as the underlying procfs could change during
	// the comparison of procutil and gopsutil,
	// but we could use it to test locally
	t.Skip("flaky test in CI")
	testParseStatus(t)
}

func testParseStatus(t *testing.T) {
	probe := NewProcessProbe()
	defer probe.Close()

	pids, err := probe.getActivePIDs()
	assert.NoError(t, err)

	for _, pid := range pids {
		actual := probe.parseStatus(filepath.Join(probe.procRootLoc, strconv.Itoa(int(pid))))
		expProc, err := process.NewProcess(pid)
		assert.NoError(t, err)

		expName, err := expProc.Name()
		assert.NoError(t, err)
		expStatus, err := expProc.Status()
		assert.NoError(t, err)
		expUIDs, err := expProc.Uids()
		assert.NoError(t, err)
		expGIDs, err := expProc.Gids()
		assert.NoError(t, err)
		expThreads, err := expProc.NumThreads()
		assert.NoError(t, err)
		expMemInfo, err := expProc.MemoryInfo()
		assert.NoError(t, err)
		expCtxSwitches, err := expProc.NumCtxSwitches()
		assert.NoError(t, err)

		assert.Equal(t, expName, actual.name)
		assert.Equal(t, expStatus, actual.status)
		assert.EqualValues(t, expUIDs, actual.uids)
		assert.EqualValues(t, expGIDs, actual.gids)
		assert.Equal(t, expThreads, actual.numThreads)
		assert.Equal(t, expProc.NsPid, actual.nspid)

		assert.Equal(t, expMemInfo.RSS, actual.memInfo.RSS)
		assert.Equal(t, expMemInfo.VMS, actual.memInfo.VMS)
		assert.Equal(t, expMemInfo.Swap, actual.memInfo.Swap)

		assert.Equal(t, expCtxSwitches.Voluntary, actual.ctxSwitches.Voluntary)
		assert.Equal(t, expCtxSwitches.Involuntary, actual.ctxSwitches.Involuntary)
	}
}

func TestFillNsPidFromStatus(t *testing.T) {
	os.Setenv("HOST_PROC", "resources/test_procfs/proc/")
	defer os.Unsetenv("HOST_PROC")

	probe := NewProcessProbe()
	defer probe.Close()

	t.Run("Linux versions 4.1+", func(t *testing.T) {
		// Process started on the host namespace
		// NSpid:	6320
		pid := 6320
		actual := probe.parseStatus(filepath.Join(probe.procRootLoc, strconv.Itoa(pid)))
		assert.Equal(t, int32(pid), actual.nspid)

		// Process spawned from P1 with its own namespace
		// NSpid:	6321	1
		pid = 6321
		actual = probe.parseStatus(filepath.Join(probe.procRootLoc, strconv.Itoa(pid)))
		assert.Equal(t, int32(1), actual.nspid)

		// Process spawned from P2 with its own namespace
		// NSpid:	6322	2	1
		pid = 6322
		actual = probe.parseStatus(filepath.Join(probe.procRootLoc, strconv.Itoa(pid)))
		assert.Equal(t, int32(1), actual.nspid)
	})

	t.Run("Older Linux versions", func(t *testing.T) {
		// The following processes have been generated by the same testing program but
		// older versions of Linux don't provide the NSpid on the status file.
		// We expect the library not to populate the NsPid field
		// True NSpid:	8225
		pid := 8225
		actual := probe.parseStatus(filepath.Join(probe.procRootLoc, strconv.Itoa(pid)))
		assert.Equal(t, int32(0), actual.nspid)

		// Process spawned from P1 with its own namespace
		// True NSpid:	8226	1
		pid = 8226
		actual = probe.parseStatus(filepath.Join(probe.procRootLoc, strconv.Itoa(pid)))
		assert.Equal(t, int32(0), actual.nspid)

		// Process spawned from P2 with its own namespace
		// True NSpid:	8227	2	1
		pid = 8227
		actual = probe.parseStatus(filepath.Join(probe.procRootLoc, strconv.Itoa(pid)))
		assert.Equal(t, int32(0), actual.nspid)
	})
}

func TestParseIOLine(t *testing.T) {
	probe := NewProcessProbe()
	defer probe.Close()

	for _, tc := range []struct {
		line     []byte
		expected *IOCountersStat
	}{
		{
			line:     []byte("syscr: 467721"),
			expected: &IOCountersStat{ReadCount: 467721},
		},
		{
			line:     []byte("syscw: 4842687"),
			expected: &IOCountersStat{WriteCount: 4842687},
		},
		{
			line:     []byte("read_bytes: 65536"),
			expected: &IOCountersStat{ReadBytes: 65536},
		},
		{
			line:     []byte("write_bytes: 4096"),
			expected: &IOCountersStat{WriteBytes: 4096},
		},
	} {
		result := &IOCountersStat{}
		probe.parseIOLine(tc.line, result)
		assert.EqualValues(t, tc.expected, result)
	}
}

func TestParseIOTestFS(t *testing.T) {
	os.Setenv("HOST_PROC", "resources/test_procfs/proc/")
	defer os.Unsetenv("HOST_PROC")

	testParseIO(t)
}

func TestParseIOLocalFS(t *testing.T) {
	// this test is flaky as the underlying procfs could change during
	// the comparison of procutil and gopsutil,
	// but we could use it to test locally
	t.Skip("flaky test in CI")
	testParseIO(t)
}

func testParseIO(t *testing.T) {
	probe := NewProcessProbe()
	defer probe.Close()

	pids, err := probe.getActivePIDs()
	assert.NoError(t, err)

	for _, pid := range pids {
		actual := probe.parseIO(filepath.Join(probe.procRootLoc, strconv.Itoa(int(pid))))
		expProc, err := process.NewProcess(pid)
		assert.NoError(t, err)
		expIO, err := expProc.IOCounters()
		assert.NoError(t, err)
		assert.Equal(t, expIO.ReadCount, actual.ReadCount)
		assert.Equal(t, expIO.ReadBytes, actual.ReadBytes)
		assert.Equal(t, expIO.WriteCount, actual.WriteCount)
		assert.Equal(t, expIO.WriteBytes, actual.WriteBytes)
	}
}

<<<<<<< HEAD
func TestParseStatContent(t *testing.T) {
	probe := NewProcessProbe()
	defer probe.Close()

	// hard code the bootTime so we get consistent calculation for createTime
	probe.bootTime = 1606181252
	now := time.Now()

	for _, tc := range []struct {
		line     []byte
		expected *statInfo
	}{
		// standard content
		{
			line: []byte("1 (systemd) S 0 1 1 0 -1 4194560 425768 306165945 70 4299 4890 2184 563120 375308 20 0 1 0 15 189849600 1541 18446744073709551615 94223912931328 94223914360080 140733806473072 140733806469312 140053573122579 0 671173123 4096 1260 1 0 0 17 0 0 0 155 0 0 94223914368000 942\n23914514184 94223918080000 140733806477086 140733806477133 140733806477133 140733806477283 0"),
			expected: &statInfo{
				ppid:       0,
				createTime: 1606181252000,
				cpuStat: &CPUTimesStat{
					CPU:       "cpu",
					User:      48.9,
					System:    21.84,
					Timestamp: now.Unix(),
				},
			},
		},
		// command line has brackets around
		{
			line: []byte("1 ((sd-pam)) S 0 1 1 0 -1 4194560 425768 306165945 70 4299 4890 2184 563120 375308 20 0 1 0 15 189849600 1541 18446744073709551615 94223912931328 94223914360080 140733806473072 140733806469312 140053573122579 0 671173123 4096 1260 1 0 0 17 0 0 0 155 0 0 94223914368000 942\n23914514184 94223918080000 140733806477086 140733806477133 140733806477133 140733806477283 0"),
			expected: &statInfo{
				ppid:       0,
				createTime: 1606181252000,
				cpuStat: &CPUTimesStat{
					CPU:       "cpu",
					User:      48.9,
					System:    21.84,
					Timestamp: now.Unix(),
				},
			},
		},
		// fields are separated by multiple white spaces
		{
			line: []byte("5  (kworker/0:0H)   S 2 0 0 0 -1   69238880 0 0  0 0  0 0 0 0 0  -20 1 0 17 0 0 18446744073709551615 0 0 0 0 0 0 0 2147483647 0 0 0 0 17 0 0 0 0 0 0 0 0 0 0 0 0 0 0"),
			expected: &statInfo{
				ppid:       2,
				createTime: 1606181252000,
				cpuStat: &CPUTimesStat{
					CPU:       "cpu",
					User:      0,
					System:    0,
					Timestamp: now.Unix(),
				},
			},
		},
	} {

		actual := probe.parseStatContent(tc.line, &statInfo{cpuStat: &CPUTimesStat{}}, int32(1), now)
		// nice value is fetched at the run time so we just assign the actual value for the sake for comparison
		tc.expected.nice = actual.nice
		assert.EqualValues(t, tc.expected, actual)
	}
}

func TestParseStatTestFS(t *testing.T) {
	os.Setenv("HOST_PROC", "resources/test_procfs/proc/")
	defer os.Unsetenv("HOST_PROC")

	testParseStat(t)
}

func TestParseStatLocalFS(t *testing.T) {
	// this test is flaky as the underlying procfs could change during
	// the comparison of procutil and gopsutil,
	// but we could use it to test locally
	t.Skip("flaky test in CI")
	testParseStat(t)
}

func testParseStat(t *testing.T) {
=======
func BenchmarkGetCmdGopsutilTestFS(b *testing.B) {
	os.Setenv("HOST_PROC", "resources/test_procfs/proc")
	defer os.Unsetenv("HOST_PROC")

	benchmarkGetCmdGopsutil(b)
}

func BenchmarkGetCmdProcutilTestFS(b *testing.B) {
	os.Setenv("HOST_PROC", "resources/test_procfs/proc")
	defer os.Unsetenv("HOST_PROC")

	benchmarkGetCmdProcutil(b)
}

func BenchmarkGetCmdGopsutilLocalFS(b *testing.B) {
	benchmarkGetCmdGopsutil(b)
}

func BenchmarkGetCmdProcutilLocalFS(b *testing.B) {
	benchmarkGetCmdProcutil(b)
}

func benchmarkGetCmdGopsutil(b *testing.B) {
	pids, err := process.Pids()
	require.NoError(b, err)

	for i := 0; i < b.N; i++ {
		for _, pid := range pids {
			proc, err := process.NewProcess(pid)
			require.NoError(b, err)
			_, err = proc.Cmdline()
			require.NoError(b, err)
		}
	}
}

func benchmarkGetCmdProcutil(b *testing.B) {
	probe := NewProcessProbe()
	defer probe.Close()

	pids, err := probe.getActivePIDs()
	require.NoError(b, err)

	for i := 0; i < b.N; i++ {
		for _, pid := range pids {
			probe.getCmdline(filepath.Join(probe.procRootLoc, strconv.Itoa(int(pid))))
		}
	}
}

func BenchmarkTestFSStatusGopsutil(b *testing.B) {
	hostProc := "resources/test_procfs/proc"
	os.Setenv("HOST_PROC", hostProc)
	defer os.Unsetenv("HOST_PROC")

	pids, err := process.Pids()
	require.NoError(b, err)

	for i := 0; i < b.N; i++ {
		for _, pid := range pids {
			expProc, err := process.NewProcess(pid)
			require.NoError(b, err)
			_, err = expProc.Status()
			require.NoError(b, err)
		}
	}
}

func BenchmarkTestFSStatusProcutil(b *testing.B) {
	hostProc := "resources/test_procfs/proc"
	os.Setenv("HOST_PROC", hostProc)
	defer os.Unsetenv("HOST_PROC")

>>>>>>> ecb2de26
	probe := NewProcessProbe()
	defer probe.Close()

	pids, err := probe.getActivePIDs()
<<<<<<< HEAD
	assert.NoError(t, err)

	for _, pid := range pids {
		actual := probe.parseStat(filepath.Join(probe.procRootLoc, strconv.Itoa(int(pid))), pid, time.Now())
		expProc, err := process.NewProcess(pid)
		assert.NoError(t, err)
		expCreate, err := expProc.CreateTime()
		assert.NoError(t, err)
		expPpid, err := expProc.Ppid()
		assert.NoError(t, err)
		exptimes, err := expProc.Times()
		assert.NoError(t, err)

		assert.Equal(t, expCreate, actual.createTime)
		assert.Equal(t, expPpid, actual.ppid)
		assert.Equal(t, exptimes.User, actual.cpuStat.User)
		assert.Equal(t, exptimes.System, actual.cpuStat.System)
	}
}

func TestBootTime(t *testing.T) {
	bootT, err := bootTime("resources/test_procfs/proc/")
	assert.NoError(t, err)
	assert.Equal(t, uint64(1606127264), bootT)
}

func TestBootTimeLocalFS(t *testing.T) {
	// this test doesn't work when running with other tests,
	// because bootTime is cached in gopsutil as module level variable
	// but we could use it to test locally
	t.Skip("flaky test in CI")

	probe := NewProcessProbe()
	defer probe.Close()
	expectT, err := host.BootTime()
	assert.NoError(t, err)
	assert.Equal(t, expectT, probe.bootTime)
=======
	require.NoError(b, err)

	for i := 0; i < b.N; i++ {
		for _, pid := range pids {
			probe.parseStatus(filepath.Join(hostProc, strconv.Itoa(int(pid))))
		}
	}
}

func BenchmarkLocalFSStatusGopsutil(b *testing.B) {
	pids, err := process.Pids()
	assert.NoError(b, err)

	for i := 0; i < b.N; i++ {
		for _, pid := range pids {
			expProc, err := process.NewProcess(pid)
			require.NoError(b, err)
			_, err = expProc.Status()
			require.NoError(b, err)
		}
	}
}

func BenchmarkLocalFSStatusProcutil(b *testing.B) {
	probe := NewProcessProbe()
	defer probe.Close()

	pids, err := probe.getActivePIDs()
	require.NoError(b, err)

	for i := 0; i < b.N; i++ {
		for _, pid := range pids {
			probe.parseStatus(filepath.Join(probe.procRootLoc, strconv.Itoa(int(pid))))
		}
	}
}

func BenchmarkGetPIDsGopsutilLocalFS(b *testing.B) {
	for i := 0; i < b.N; i++ {
		_, err := process.Pids()
		require.NoError(b, err)
	}
}

func BenchmarkGetPIDsProcutilLocalFS(b *testing.B) {
	probe := NewProcessProbe()
	defer probe.Close()
	for i := 0; i < b.N; i++ {
		_, err := probe.getActivePIDs()
		require.NoError(b, err)
	}
>>>>>>> ecb2de26
}<|MERGE_RESOLUTION|>--- conflicted
+++ resolved
@@ -534,7 +534,6 @@
 	}
 }
 
-<<<<<<< HEAD
 func TestParseStatContent(t *testing.T) {
 	probe := NewProcessProbe()
 	defer probe.Close()
@@ -614,7 +613,49 @@
 }
 
 func testParseStat(t *testing.T) {
-=======
+	probe := NewProcessProbe()
+	defer probe.Close()
+
+	pids, err := probe.getActivePIDs()
+	assert.NoError(t, err)
+
+	for _, pid := range pids {
+		actual := probe.parseStat(filepath.Join(probe.procRootLoc, strconv.Itoa(int(pid))), pid, time.Now())
+		expProc, err := process.NewProcess(pid)
+		assert.NoError(t, err)
+		expCreate, err := expProc.CreateTime()
+		assert.NoError(t, err)
+		expPpid, err := expProc.Ppid()
+		assert.NoError(t, err)
+		exptimes, err := expProc.Times()
+		assert.NoError(t, err)
+
+		assert.Equal(t, expCreate, actual.createTime)
+		assert.Equal(t, expPpid, actual.ppid)
+		assert.Equal(t, exptimes.User, actual.cpuStat.User)
+		assert.Equal(t, exptimes.System, actual.cpuStat.System)
+	}
+}
+
+func TestBootTime(t *testing.T) {
+	bootT, err := bootTime("resources/test_procfs/proc/")
+	assert.NoError(t, err)
+	assert.Equal(t, uint64(1606127264), bootT)
+}
+
+func TestBootTimeLocalFS(t *testing.T) {
+	// this test doesn't work when running with other tests,
+	// because bootTime is cached in gopsutil as module level variable
+	// but we could use it to test locally
+	t.Skip("flaky test in CI")
+
+	probe := NewProcessProbe()
+	defer probe.Close()
+	expectT, err := host.BootTime()
+	assert.NoError(t, err)
+	assert.Equal(t, expectT, probe.bootTime)
+}
+
 func BenchmarkGetCmdGopsutilTestFS(b *testing.B) {
 	os.Setenv("HOST_PROC", "resources/test_procfs/proc")
 	defer os.Unsetenv("HOST_PROC")
@@ -688,50 +729,10 @@
 	os.Setenv("HOST_PROC", hostProc)
 	defer os.Unsetenv("HOST_PROC")
 
->>>>>>> ecb2de26
 	probe := NewProcessProbe()
 	defer probe.Close()
 
 	pids, err := probe.getActivePIDs()
-<<<<<<< HEAD
-	assert.NoError(t, err)
-
-	for _, pid := range pids {
-		actual := probe.parseStat(filepath.Join(probe.procRootLoc, strconv.Itoa(int(pid))), pid, time.Now())
-		expProc, err := process.NewProcess(pid)
-		assert.NoError(t, err)
-		expCreate, err := expProc.CreateTime()
-		assert.NoError(t, err)
-		expPpid, err := expProc.Ppid()
-		assert.NoError(t, err)
-		exptimes, err := expProc.Times()
-		assert.NoError(t, err)
-
-		assert.Equal(t, expCreate, actual.createTime)
-		assert.Equal(t, expPpid, actual.ppid)
-		assert.Equal(t, exptimes.User, actual.cpuStat.User)
-		assert.Equal(t, exptimes.System, actual.cpuStat.System)
-	}
-}
-
-func TestBootTime(t *testing.T) {
-	bootT, err := bootTime("resources/test_procfs/proc/")
-	assert.NoError(t, err)
-	assert.Equal(t, uint64(1606127264), bootT)
-}
-
-func TestBootTimeLocalFS(t *testing.T) {
-	// this test doesn't work when running with other tests,
-	// because bootTime is cached in gopsutil as module level variable
-	// but we could use it to test locally
-	t.Skip("flaky test in CI")
-
-	probe := NewProcessProbe()
-	defer probe.Close()
-	expectT, err := host.BootTime()
-	assert.NoError(t, err)
-	assert.Equal(t, expectT, probe.bootTime)
-=======
 	require.NoError(b, err)
 
 	for i := 0; i < b.N; i++ {
@@ -783,5 +784,4 @@
 		_, err := probe.getActivePIDs()
 		require.NoError(b, err)
 	}
->>>>>>> ecb2de26
 }