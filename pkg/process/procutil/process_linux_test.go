// +build linux

package procutil

import (
	"os"
	"path/filepath"
	"strconv"
	"strings"
	"testing"

	"github.com/stretchr/testify/assert"
	"github.com/stretchr/testify/require"

	"github.com/DataDog/gopsutil/process"
)

func TestGetActivePIDs(t *testing.T) {
	os.Setenv("HOST_PROC", "resources/test_procfs/proc")
	defer os.Unsetenv("HOST_PROC")

	probe := NewProcessProbe()
	defer probe.Close()

	actual, err := probe.getActivePIDs()
	assert.NoError(t, err)

	expect, err := process.Pids()
	assert.NoError(t, err)

	assert.ElementsMatch(t, expect, actual)
}

func TestTrimAndSplitBytes(t *testing.T) {
	for _, tc := range []struct {
		input  []byte
		expect []string
	}{
		{
			input:  []byte{115, 115, 104, 100, 58, 32, 115, 117, 110, 110, 121, 46, 107, 108, 97, 105, 114, 64, 112, 116, 115, 47, 48},
			expect: []string{string([]byte{115, 115, 104, 100, 58, 32, 115, 117, 110, 110, 121, 46, 107, 108, 97, 105, 114, 64, 112, 116, 115, 47, 48})},
		},
		{
			input:  []byte{40, 115, 100, 45, 112, 97, 109, 41, 0, 0, 0},
			expect: []string{string([]byte{40, 115, 100, 45, 112, 97, 109, 41})},
		},
		{
			input:  []byte{115, 115, 104, 100, 58, 32, 118, 97, 103, 114, 97, 110, 116, 64, 112, 116, 115, 47, 48, 0, 0},
			expect: []string{string([]byte{115, 115, 104, 100, 58, 32, 118, 97, 103, 114, 97, 110, 116, 64, 112, 116, 115, 47, 48})},
		},
		{
			input: []byte{47, 117, 115, 114, 47, 98, 105, 110, 47, 100, 111, 99, 107, 101, 114, 100, 0, 45, 72, 0, 102, 100, 58, 47, 47, 0},
			expect: []string{
				string([]byte{47, 117, 115, 114, 47, 98, 105, 110, 47, 100, 111, 99, 107, 101, 114, 100}),
				string([]byte{45, 72}),
				string([]byte{102, 100, 58, 47, 47}),
			},
		},
		{
			input: []byte{47, 117, 115, 114, 47, 98, 105, 110, 47, 100, 111, 99, 107, 101, 114, 100, 0, 45, 72, 0, 102, 100, 58, 47, 47},
			expect: []string{
				string([]byte{47, 117, 115, 114, 47, 98, 105, 110, 47, 100, 111, 99, 107, 101, 114, 100}),
				string([]byte{45, 72}),
				string([]byte{102, 100, 58, 47, 47}),
			},
		},
		{
			input: []byte{47, 117, 115, 114, 47, 98, 105, 110, 47, 100, 111, 99, 107, 101, 114, 100, 0, 0, 0, 45, 72, 0, 102, 100, 58, 47, 47},
			expect: []string{
				string([]byte{47, 117, 115, 114, 47, 98, 105, 110, 47, 100, 111, 99, 107, 101, 114, 100}),
				string([]byte{45, 72}),
				string([]byte{102, 100, 58, 47, 47}),
			},
		},
		{
			input:  []byte{0, 0, 47, 115, 98, 105, 110, 47, 105, 110, 105, 116, 0},
			expect: []string{string([]byte{47, 115, 98, 105, 110, 47, 105, 110, 105, 116})},
		},
	} {
		actual := trimAndSplitBytes(tc.input)
		assert.ElementsMatch(t, tc.expect, actual)
	}
}

func TestGetCmdlineTestFS(t *testing.T) {
	os.Setenv("HOST_PROC", "resources/test_procfs/proc")
	defer os.Unsetenv("HOST_PROC")

	testGetCmdline(t)
}

func TestGetCmdlineLocalFS(t *testing.T) {
	// this test is flaky as the underlying procfs could change during
	// the comparison of procutil and gopsutil,
	// but we could use it to test locally
	t.Skip("flaky test in CI")
	testGetCmdline(t)
}

func testGetCmdline(t *testing.T) {
	probe := NewProcessProbe()
	defer probe.Close()

	pids, err := probe.getActivePIDs()
	assert.NoError(t, err)

	for _, pid := range pids {
		actual := strings.Join(probe.getCmdline(filepath.Join(probe.procRootLoc, strconv.Itoa(int(pid)))), " ")
		expProc, err := process.NewProcess(pid)
		assert.NoError(t, err)

		expect, err := expProc.Cmdline()
		assert.NoError(t, err)

		assert.Equal(t, expect, actual)
	}
}

func TestProcessesByPIDTestFS(t *testing.T) {
	os.Setenv("HOST_PROC", "resources/test_procfs/proc/")
	defer os.Unsetenv("HOST_PROC")

	testProcessesByPID(t)
}

func TestProcessesByPIDLocalFS(t *testing.T) {
	// this test is flaky as the underlying procfs could change during
	// the comparison of procutil and gopsutil,
	// but we could use it to test locally
	t.Skip("flaky test in CI")
	testProcessesByPID(t)
}

func testProcessesByPID(t *testing.T) {
	probe := NewProcessProbe()
	defer probe.Close()

	pids, err := probe.getActivePIDs()
	assert.NoError(t, err)

	procByPID, err := probe.ProcessesByPID()
	assert.NoError(t, err)

	// make sure the process that has no command line doesn't get included in the output
	for _, pid := range pids {
		cmd := strings.Join(probe.getCmdline(filepath.Join(probe.procRootLoc, strconv.Itoa(int(pid)))), " ")
		if cmd == "" {
			assert.NotContains(t, procByPID, pid)
		} else {
			assert.Contains(t, procByPID, pid)
		}
	}
}

func TestMultipleProbes(t *testing.T) {
	os.Setenv("HOST_PROC", "resources/test_procfs/proc/")
	defer os.Unsetenv("HOST_PROC")

	probe1 := NewProcessProbe()
	defer probe1.Close()

	probe2 := NewProcessProbe()
	defer probe2.Close()

	procByPID1, err := probe1.ProcessesByPID()
	assert.NoError(t, err)
	procByPID2, err := probe2.ProcessesByPID()
	assert.NoError(t, err)
	for i := 0; i < 10; i++ {
		currProcByPID1, err := probe1.ProcessesByPID()
		assert.NoError(t, err)
		currProcByPID2, err := probe2.ProcessesByPID()
		assert.NoError(t, err)
		assert.EqualValues(t, currProcByPID1, currProcByPID2)
		assert.EqualValues(t, currProcByPID1, procByPID1)
		assert.EqualValues(t, currProcByPID2, procByPID2)
		procByPID1 = currProcByPID1
		procByPID2 = currProcByPID2
	}
}

func TestProcfsChange(t *testing.T) {
	os.Setenv("HOST_PROC", "resources/test_procfs/proc/")
	defer os.Unsetenv("HOST_PROC")

	probe := NewProcessProbe()
	defer probe.Close()

	procByPID, err := probe.ProcessesByPID()
	assert.NoError(t, err)

	// update the procfs file structure to add a pid, make sure next time it reads in the updates
	err = os.Rename("resources/10389", "resources/test_procfs/proc/10389")
	assert.NoError(t, err)
	defer func() {
		err = os.Rename("resources/test_procfs/proc/10389", "resources/10389")
		assert.NoError(t, err)
	}()
	newProcByPID1, err := probe.ProcessesByPID()
	assert.NoError(t, err)
	assert.Contains(t, newProcByPID1, int32(10389))
	assert.NotContains(t, procByPID, int32(10389))

	// remove a pid from procfs, make sure it's gone from the result
	err = os.Rename("resources/test_procfs/proc/29613", "resources/29613")
	assert.NoError(t, err)
	defer func() {
		err = os.Rename("resources/29613", "resources/test_procfs/proc/29613")
		assert.NoError(t, err)
	}()
	newProcByPID2, err := probe.ProcessesByPID()
	assert.NoError(t, err)
	assert.NotContains(t, newProcByPID2, int32(29613))
	assert.Contains(t, procByPID, int32(29613))
}

func TestParseStatusLine(t *testing.T) {
	probe := NewProcessProbe()
	defer probe.Close()

	for _, tc := range []struct {
		line     []byte
		expected *statusInfo
	}{
		{
			line: []byte("Name:\tpostgres"),
			expected: &statusInfo{
				name:        "postgres",
				memInfo:     &MemoryInfoStat{},
				ctxSwitches: &NumCtxSwitchesStat{},
			},
		},
		{
			line: []byte("Name:\t\t  \t\t\t  postgres"),
			expected: &statusInfo{
				name:        "postgres",
				memInfo:     &MemoryInfoStat{},
				ctxSwitches: &NumCtxSwitchesStat{},
			},
		},
		{
			line: []byte("State:\tS (sleeping)"),
			expected: &statusInfo{
				status:      "S",
				memInfo:     &MemoryInfoStat{},
				ctxSwitches: &NumCtxSwitchesStat{},
			},
		},
		{
			line: []byte("State:\tR (running)"),
			expected: &statusInfo{
				status:      "R",
				memInfo:     &MemoryInfoStat{},
				ctxSwitches: &NumCtxSwitchesStat{},
			},
		},
		{
			line: []byte("Uid:\t112\t112\t112\t112"),
			expected: &statusInfo{
				uids:        []int32{112, 112, 112, 112},
				memInfo:     &MemoryInfoStat{},
				ctxSwitches: &NumCtxSwitchesStat{},
			},
		},
		{
			line: []byte("Gid:\t1000\t1000\t1000\t1000"),
			expected: &statusInfo{
				gids:        []int32{1000, 1000, 1000, 1000},
				memInfo:     &MemoryInfoStat{},
				ctxSwitches: &NumCtxSwitchesStat{},
			},
		},
		{
			line: []byte("NSpid:\t123"),
			expected: &statusInfo{
				nspid:       123,
				memInfo:     &MemoryInfoStat{},
				ctxSwitches: &NumCtxSwitchesStat{},
			},
		},
		{
			line: []byte("NSpid:\t123\t456"),
			expected: &statusInfo{
				nspid:       456,
				memInfo:     &MemoryInfoStat{},
				ctxSwitches: &NumCtxSwitchesStat{},
			},
		},
		{
			line: []byte("Threads:\t1"),
			expected: &statusInfo{
				numThreads:  1,
				memInfo:     &MemoryInfoStat{},
				ctxSwitches: &NumCtxSwitchesStat{},
			},
		},
		{
			line: []byte("voluntary_ctxt_switches:\t3"),
			expected: &statusInfo{
				memInfo: &MemoryInfoStat{},
				ctxSwitches: &NumCtxSwitchesStat{
					Voluntary: 3,
				},
			},
		},
		{
			line: []byte("nonvoluntary_ctxt_switches:\t411"),
			expected: &statusInfo{
				memInfo: &MemoryInfoStat{},
				ctxSwitches: &NumCtxSwitchesStat{
					Involuntary: 411,
				},
			},
		},
		{
			line: []byte("bad status line"), // bad status
			expected: &statusInfo{
				memInfo:     &MemoryInfoStat{},
				ctxSwitches: &NumCtxSwitchesStat{},
			},
		},
		{
			line: []byte("Name:\t"), // edge case for parsing failure
			expected: &statusInfo{
				memInfo:     &MemoryInfoStat{},
				ctxSwitches: &NumCtxSwitchesStat{},
			},
		},
		{
			line: []byte("VmRSS:\t712 kB"),
			expected: &statusInfo{
				memInfo:     &MemoryInfoStat{RSS: 712 * 1024},
				ctxSwitches: &NumCtxSwitchesStat{},
			},
		},
		{
<<<<<<< HEAD
			line: []byte("VmRSS:\t  712 kB"),
			expected: &statusInfo{
				memInfo:     &MemoryInfoStat{RSS: 712 * 1024},
=======
			line: []byte("VmSize:\t14652 kB"),
			expected: &statusInfo{
				memInfo:     &MemoryInfoStat{VMS: 14652 * 1024},
				ctxSwitches: &NumCtxSwitchesStat{},
			},
		},
		{
			line: []byte("VmSwap:\t3 kB"),
			expected: &statusInfo{
				memInfo:     &MemoryInfoStat{Swap: 3 * 1024},
>>>>>>> 74163823
				ctxSwitches: &NumCtxSwitchesStat{},
			},
		},
	} {
		result := &statusInfo{memInfo: &MemoryInfoStat{}, ctxSwitches: &NumCtxSwitchesStat{}}
		probe.parseStatusLine(tc.line, result)
		assert.EqualValues(t, tc.expected, result)
	}
}

func TestParseStatusTestFS(t *testing.T) {
	os.Setenv("HOST_PROC", "resources/test_procfs/proc/")
	defer os.Unsetenv("HOST_PROC")

	testParseStatus(t)
}

func TestParseStatusLocalFS(t *testing.T) {
	// this test is flaky as the underlying procfs could change during
	// the comparison of procutil and gopsutil,
	// but we could use it to test locally
	t.Skip("flaky test in CI")
	testParseStatus(t)
}

func testParseStatus(t *testing.T) {
	probe := NewProcessProbe()
	defer probe.Close()

	pids, err := probe.getActivePIDs()
	assert.NoError(t, err)

	for _, pid := range pids {
		actual := probe.parseStatus(filepath.Join(probe.procRootLoc, strconv.Itoa(int(pid))))
		expProc, err := process.NewProcess(pid)
		assert.NoError(t, err)

		expName, err := expProc.Name()
		assert.NoError(t, err)
		expStatus, err := expProc.Status()
		assert.NoError(t, err)
		expUIDs, err := expProc.Uids()
		assert.NoError(t, err)
		expGIDs, err := expProc.Gids()
		assert.NoError(t, err)
		expThreads, err := expProc.NumThreads()
		assert.NoError(t, err)
		expMemInfo, err := expProc.MemoryInfo()
		assert.NoError(t, err)
		expCtxSwitches, err := expProc.NumCtxSwitches()
		assert.NoError(t, err)

		assert.Equal(t, expName, actual.name)
		assert.Equal(t, expStatus, actual.status)
		assert.EqualValues(t, expUIDs, actual.uids)
		assert.EqualValues(t, expGIDs, actual.gids)
		assert.Equal(t, expThreads, actual.numThreads)
		assert.Equal(t, expProc.NsPid, actual.nspid)

		assert.Equal(t, expMemInfo.RSS, actual.memInfo.RSS)
		assert.Equal(t, expMemInfo.VMS, actual.memInfo.VMS)
		assert.Equal(t, expMemInfo.Swap, actual.memInfo.Swap)

		assert.Equal(t, expCtxSwitches.Voluntary, actual.ctxSwitches.Voluntary)
		assert.Equal(t, expCtxSwitches.Involuntary, actual.ctxSwitches.Involuntary)
	}
}

<<<<<<< HEAD
func TestParseIOLine(t *testing.T) {
	probe := NewProcessProbe()
	defer probe.Close()

	for _, tc := range []struct {
		line     []byte
		expected *IOCountersStat
	}{
		{
			line:     []byte("syscr: 467721"),
			expected: &IOCountersStat{ReadCount: 467721},
		},
		{
			line:     []byte("syscw: 4842687"),
			expected: &IOCountersStat{WriteCount: 4842687},
		},
		{
			line:     []byte("read_bytes: 65536"),
			expected: &IOCountersStat{ReadBytes: 65536},
		},
		{
			line:     []byte("write_bytes: 4096"),
			expected: &IOCountersStat{WriteBytes: 4096},
		},
	} {
		result := &IOCountersStat{}
		probe.parseIOLine(tc.line, result)
		assert.EqualValues(t, tc.expected, result)
	}
}

func TestParseIOTestFS(t *testing.T) {
	os.Setenv("HOST_PROC", "resources/test_procfs/proc/")
	defer os.Unsetenv("HOST_PROC")

	testParseIO(t)
}

func TestParseIOLocalFS(t *testing.T) {
	// this test is flaky as the underlying procfs could change during
	// the comparison of procutil and gopsutil,
	// but we could use it to test locally
	t.Skip("flaky test in CI")
	testParseIO(t)
}

func testParseIO(t *testing.T) {
=======
func BenchmarkGetCmdGopsutilTestFS(b *testing.B) {
	os.Setenv("HOST_PROC", "resources/test_procfs/proc")
	defer os.Unsetenv("HOST_PROC")

	benchmarkGetCmdGopsutil(b)
}

func BenchmarkGetCmdProcutilTestFS(b *testing.B) {
	os.Setenv("HOST_PROC", "resources/test_procfs/proc")
	defer os.Unsetenv("HOST_PROC")

	benchmarkGetCmdProcutil(b)
}

func BenchmarkGetCmdGopsutilLocalFS(b *testing.B) {
	benchmarkGetCmdGopsutil(b)
}

func BenchmarkGetCmdProcutilLocalFS(b *testing.B) {
	benchmarkGetCmdProcutil(b)
}

func benchmarkGetCmdGopsutil(b *testing.B) {
	pids, err := process.Pids()
	require.NoError(b, err)

	for i := 0; i < b.N; i++ {
		for _, pid := range pids {
			proc, err := process.NewProcess(pid)
			require.NoError(b, err)
			_, err = proc.Cmdline()
			require.NoError(b, err)
		}
	}
}

func benchmarkGetCmdProcutil(b *testing.B) {
>>>>>>> 74163823
	probe := NewProcessProbe()
	defer probe.Close()

	pids, err := probe.getActivePIDs()
<<<<<<< HEAD
	assert.NoError(t, err)

	for _, pid := range pids {
		actual := probe.parseIO(filepath.Join(probe.procRootLoc, strconv.Itoa(int(pid))))
		expProc, err := process.NewProcess(pid)
		assert.NoError(t, err)
		expIO, err := expProc.IOCounters()
		assert.NoError(t, err)
		assert.Equal(t, expIO.ReadCount, actual.ReadCount)
		assert.Equal(t, expIO.ReadBytes, actual.ReadBytes)
		assert.Equal(t, expIO.WriteCount, actual.WriteCount)
		assert.Equal(t, expIO.WriteBytes, actual.WriteBytes)
	}
=======
	require.NoError(b, err)

	for i := 0; i < b.N; i++ {
		for _, pid := range pids {
			probe.getCmdline(filepath.Join(probe.procRootLoc, strconv.Itoa(int(pid))))
		}
	}
}

func BenchmarkGetPIDsGopsutilLocalFS(b *testing.B) {
	for i := 0; i < b.N; i++ {
		_, err := process.Pids()
		require.NoError(b, err)
	}
}

func BenchmarkGetPIDsProcutilLocalFS(b *testing.B) {
	probe := NewProcessProbe()
	defer probe.Close()
	for i := 0; i < b.N; i++ {
		_, err := probe.getActivePIDs()
		require.NoError(b, err)
	}
}

func TestFillNsPidFromStatus(t *testing.T) {
	os.Setenv("HOST_PROC", "resources/test_procfs/proc/")
	defer os.Unsetenv("HOST_PROC")

	probe := NewProcessProbe()
	defer probe.Close()

	t.Run("Linux versions 4.1+", func(t *testing.T) {
		// Process started on the host namespace
		// NSpid:	6320
		pid := 6320
		actual := probe.parseStatus(filepath.Join(probe.procRootLoc, strconv.Itoa(pid)))
		assert.Equal(t, int32(pid), actual.nspid)

		// Process spawned from P1 with its own namespace
		// NSpid:	6321	1
		pid = 6321
		actual = probe.parseStatus(filepath.Join(probe.procRootLoc, strconv.Itoa(pid)))
		assert.Equal(t, int32(1), actual.nspid)

		// Process spawned from P2 with its own namespace
		// NSpid:	6322	2	1
		pid = 6322
		actual = probe.parseStatus(filepath.Join(probe.procRootLoc, strconv.Itoa(pid)))
		assert.Equal(t, int32(1), actual.nspid)
	})

	t.Run("Older Linux versions", func(t *testing.T) {
		// The following processes have been generated by the same testing program but
		// older versions of Linux don't provide the NSpid on the status file.
		// We expect the library not to populate the NsPid field
		// True NSpid:	8225
		pid := 8225
		actual := probe.parseStatus(filepath.Join(probe.procRootLoc, strconv.Itoa(pid)))
		assert.Equal(t, int32(0), actual.nspid)

		// Process spawned from P1 with its own namespace
		// True NSpid:	8226	1
		pid = 8226
		actual = probe.parseStatus(filepath.Join(probe.procRootLoc, strconv.Itoa(pid)))
		assert.Equal(t, int32(0), actual.nspid)

		// Process spawned from P2 with its own namespace
		// True NSpid:	8227	2	1
		pid = 8227
		actual = probe.parseStatus(filepath.Join(probe.procRootLoc, strconv.Itoa(pid)))
		assert.Equal(t, int32(0), actual.nspid)
	})
>>>>>>> 74163823
}<|MERGE_RESOLUTION|>--- conflicted
+++ resolved
@@ -334,11 +334,6 @@
 			},
 		},
 		{
-<<<<<<< HEAD
-			line: []byte("VmRSS:\t  712 kB"),
-			expected: &statusInfo{
-				memInfo:     &MemoryInfoStat{RSS: 712 * 1024},
-=======
 			line: []byte("VmSize:\t14652 kB"),
 			expected: &statusInfo{
 				memInfo:     &MemoryInfoStat{VMS: 14652 * 1024},
@@ -349,7 +344,6 @@
 			line: []byte("VmSwap:\t3 kB"),
 			expected: &statusInfo{
 				memInfo:     &MemoryInfoStat{Swap: 3 * 1024},
->>>>>>> 74163823
 				ctxSwitches: &NumCtxSwitchesStat{},
 			},
 		},
@@ -415,137 +409,6 @@
 
 		assert.Equal(t, expCtxSwitches.Voluntary, actual.ctxSwitches.Voluntary)
 		assert.Equal(t, expCtxSwitches.Involuntary, actual.ctxSwitches.Involuntary)
-	}
-}
-
-<<<<<<< HEAD
-func TestParseIOLine(t *testing.T) {
-	probe := NewProcessProbe()
-	defer probe.Close()
-
-	for _, tc := range []struct {
-		line     []byte
-		expected *IOCountersStat
-	}{
-		{
-			line:     []byte("syscr: 467721"),
-			expected: &IOCountersStat{ReadCount: 467721},
-		},
-		{
-			line:     []byte("syscw: 4842687"),
-			expected: &IOCountersStat{WriteCount: 4842687},
-		},
-		{
-			line:     []byte("read_bytes: 65536"),
-			expected: &IOCountersStat{ReadBytes: 65536},
-		},
-		{
-			line:     []byte("write_bytes: 4096"),
-			expected: &IOCountersStat{WriteBytes: 4096},
-		},
-	} {
-		result := &IOCountersStat{}
-		probe.parseIOLine(tc.line, result)
-		assert.EqualValues(t, tc.expected, result)
-	}
-}
-
-func TestParseIOTestFS(t *testing.T) {
-	os.Setenv("HOST_PROC", "resources/test_procfs/proc/")
-	defer os.Unsetenv("HOST_PROC")
-
-	testParseIO(t)
-}
-
-func TestParseIOLocalFS(t *testing.T) {
-	// this test is flaky as the underlying procfs could change during
-	// the comparison of procutil and gopsutil,
-	// but we could use it to test locally
-	t.Skip("flaky test in CI")
-	testParseIO(t)
-}
-
-func testParseIO(t *testing.T) {
-=======
-func BenchmarkGetCmdGopsutilTestFS(b *testing.B) {
-	os.Setenv("HOST_PROC", "resources/test_procfs/proc")
-	defer os.Unsetenv("HOST_PROC")
-
-	benchmarkGetCmdGopsutil(b)
-}
-
-func BenchmarkGetCmdProcutilTestFS(b *testing.B) {
-	os.Setenv("HOST_PROC", "resources/test_procfs/proc")
-	defer os.Unsetenv("HOST_PROC")
-
-	benchmarkGetCmdProcutil(b)
-}
-
-func BenchmarkGetCmdGopsutilLocalFS(b *testing.B) {
-	benchmarkGetCmdGopsutil(b)
-}
-
-func BenchmarkGetCmdProcutilLocalFS(b *testing.B) {
-	benchmarkGetCmdProcutil(b)
-}
-
-func benchmarkGetCmdGopsutil(b *testing.B) {
-	pids, err := process.Pids()
-	require.NoError(b, err)
-
-	for i := 0; i < b.N; i++ {
-		for _, pid := range pids {
-			proc, err := process.NewProcess(pid)
-			require.NoError(b, err)
-			_, err = proc.Cmdline()
-			require.NoError(b, err)
-		}
-	}
-}
-
-func benchmarkGetCmdProcutil(b *testing.B) {
->>>>>>> 74163823
-	probe := NewProcessProbe()
-	defer probe.Close()
-
-	pids, err := probe.getActivePIDs()
-<<<<<<< HEAD
-	assert.NoError(t, err)
-
-	for _, pid := range pids {
-		actual := probe.parseIO(filepath.Join(probe.procRootLoc, strconv.Itoa(int(pid))))
-		expProc, err := process.NewProcess(pid)
-		assert.NoError(t, err)
-		expIO, err := expProc.IOCounters()
-		assert.NoError(t, err)
-		assert.Equal(t, expIO.ReadCount, actual.ReadCount)
-		assert.Equal(t, expIO.ReadBytes, actual.ReadBytes)
-		assert.Equal(t, expIO.WriteCount, actual.WriteCount)
-		assert.Equal(t, expIO.WriteBytes, actual.WriteBytes)
-	}
-=======
-	require.NoError(b, err)
-
-	for i := 0; i < b.N; i++ {
-		for _, pid := range pids {
-			probe.getCmdline(filepath.Join(probe.procRootLoc, strconv.Itoa(int(pid))))
-		}
-	}
-}
-
-func BenchmarkGetPIDsGopsutilLocalFS(b *testing.B) {
-	for i := 0; i < b.N; i++ {
-		_, err := process.Pids()
-		require.NoError(b, err)
-	}
-}
-
-func BenchmarkGetPIDsProcutilLocalFS(b *testing.B) {
-	probe := NewProcessProbe()
-	defer probe.Close()
-	for i := 0; i < b.N; i++ {
-		_, err := probe.getActivePIDs()
-		require.NoError(b, err)
 	}
 }
 
@@ -597,5 +460,136 @@
 		actual = probe.parseStatus(filepath.Join(probe.procRootLoc, strconv.Itoa(pid)))
 		assert.Equal(t, int32(0), actual.nspid)
 	})
->>>>>>> 74163823
+}
+
+func TestParseIOLine(t *testing.T) {
+	probe := NewProcessProbe()
+	defer probe.Close()
+
+	for _, tc := range []struct {
+		line     []byte
+		expected *IOCountersStat
+	}{
+		{
+			line:     []byte("syscr: 467721"),
+			expected: &IOCountersStat{ReadCount: 467721},
+		},
+		{
+			line:     []byte("syscw: 4842687"),
+			expected: &IOCountersStat{WriteCount: 4842687},
+		},
+		{
+			line:     []byte("read_bytes: 65536"),
+			expected: &IOCountersStat{ReadBytes: 65536},
+		},
+		{
+			line:     []byte("write_bytes: 4096"),
+			expected: &IOCountersStat{WriteBytes: 4096},
+		},
+	} {
+		result := &IOCountersStat{}
+		probe.parseIOLine(tc.line, result)
+		assert.EqualValues(t, tc.expected, result)
+	}
+}
+
+func TestParseIOTestFS(t *testing.T) {
+	os.Setenv("HOST_PROC", "resources/test_procfs/proc/")
+	defer os.Unsetenv("HOST_PROC")
+
+	testParseIO(t)
+}
+
+func TestParseIOLocalFS(t *testing.T) {
+	// this test is flaky as the underlying procfs could change during
+	// the comparison of procutil and gopsutil,
+	// but we could use it to test locally
+	t.Skip("flaky test in CI")
+	testParseIO(t)
+}
+
+func testParseIO(t *testing.T) {
+	probe := NewProcessProbe()
+	defer probe.Close()
+
+	pids, err := probe.getActivePIDs()
+	assert.NoError(t, err)
+
+	for _, pid := range pids {
+		actual := probe.parseIO(filepath.Join(probe.procRootLoc, strconv.Itoa(int(pid))))
+		expProc, err := process.NewProcess(pid)
+		assert.NoError(t, err)
+		expIO, err := expProc.IOCounters()
+		assert.NoError(t, err)
+		assert.Equal(t, expIO.ReadCount, actual.ReadCount)
+		assert.Equal(t, expIO.ReadBytes, actual.ReadBytes)
+		assert.Equal(t, expIO.WriteCount, actual.WriteCount)
+		assert.Equal(t, expIO.WriteBytes, actual.WriteBytes)
+	}
+}
+
+func BenchmarkGetCmdGopsutilTestFS(b *testing.B) {
+	os.Setenv("HOST_PROC", "resources/test_procfs/proc")
+	defer os.Unsetenv("HOST_PROC")
+
+	benchmarkGetCmdGopsutil(b)
+}
+
+func BenchmarkGetCmdProcutilTestFS(b *testing.B) {
+	os.Setenv("HOST_PROC", "resources/test_procfs/proc")
+	defer os.Unsetenv("HOST_PROC")
+
+	benchmarkGetCmdProcutil(b)
+}
+
+func BenchmarkGetCmdGopsutilLocalFS(b *testing.B) {
+	benchmarkGetCmdGopsutil(b)
+}
+
+func BenchmarkGetCmdProcutilLocalFS(b *testing.B) {
+	benchmarkGetCmdProcutil(b)
+}
+
+func benchmarkGetCmdGopsutil(b *testing.B) {
+	pids, err := process.Pids()
+	require.NoError(b, err)
+
+	for i := 0; i < b.N; i++ {
+		for _, pid := range pids {
+			proc, err := process.NewProcess(pid)
+			require.NoError(b, err)
+			_, err = proc.Cmdline()
+			require.NoError(b, err)
+		}
+	}
+}
+
+func benchmarkGetCmdProcutil(b *testing.B) {
+	probe := NewProcessProbe()
+	defer probe.Close()
+
+	pids, err := probe.getActivePIDs()
+	require.NoError(b, err)
+
+	for i := 0; i < b.N; i++ {
+		for _, pid := range pids {
+			probe.getCmdline(filepath.Join(probe.procRootLoc, strconv.Itoa(int(pid))))
+		}
+	}
+}
+
+func BenchmarkGetPIDsGopsutilLocalFS(b *testing.B) {
+	for i := 0; i < b.N; i++ {
+		_, err := process.Pids()
+		require.NoError(b, err)
+	}
+}
+
+func BenchmarkGetPIDsProcutilLocalFS(b *testing.B) {
+	probe := NewProcessProbe()
+	defer probe.Close()
+	for i := 0; i < b.N; i++ {
+		_, err := probe.getActivePIDs()
+		require.NoError(b, err)
+	}
 }