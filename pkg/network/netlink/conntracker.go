--- conflicted
+++ resolved
@@ -184,10 +184,6 @@
 
 	delete(ctr.state, k)
 	delete(ctr.state, ipTranslationToConnKey(k.transport, t))
-<<<<<<< HEAD
-	log.Tracef("deleted %+v from conntrack", k)
-=======
->>>>>>> 0886f9aa
 	atomic.AddInt64(&ctr.stats.unregisters, 1)
 }
 
