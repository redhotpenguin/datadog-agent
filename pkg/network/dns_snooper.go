--- conflicted
+++ resolved
@@ -9,10 +9,6 @@
 	filterpkg "github.com/DataDog/datadog-agent/pkg/network/filter"
 	"github.com/DataDog/datadog-agent/pkg/process/util"
 	"github.com/DataDog/datadog-agent/pkg/util/log"
-<<<<<<< HEAD
-	"github.com/DataDog/ebpf/manager"
-=======
->>>>>>> b74f855a
 )
 
 const (
@@ -25,9 +21,6 @@
 
 // SocketFilterSnooper is a DNS traffic snooper built on top of an eBPF SOCKET_FILTER
 type SocketFilterSnooper struct {
-<<<<<<< HEAD
-	source          *filterpkg.PacketSource
-=======
 	// Telemetry is at the beginning of the struct to keep all fields 64-bit aligned.
 	// see https://staticcheck.io/docs/checks#SA1027
 	decodingErrors int64
@@ -38,8 +31,7 @@
 	successes int64
 	errors    int64
 
-	source          PacketSource
->>>>>>> b74f855a
+	source          *filterpkg.PacketSource
 	parser          *dnsParser
 	cache           *reverseDNSCache
 	statKeeper      *dnsStatKeeper
@@ -68,25 +60,7 @@
 }
 
 // NewSocketFilterSnooper returns a new SocketFilterSnooper
-<<<<<<< HEAD
-func NewSocketFilterSnooper(cfg *config.Config, filter *manager.Probe) (*SocketFilterSnooper, error) {
-	var (
-		packetSrc *filterpkg.PacketSource
-		srcErr    error
-	)
-
-	// Create the RAW_SOCKET inside the root network namespace
-	err := util.WithRootNS(cfg.ProcRoot, func() error {
-		packetSrc, srcErr = filterpkg.NewPacketSource(filter)
-		return srcErr
-	})
-	if err != nil {
-		return nil, err
-	}
-
-=======
-func NewSocketFilterSnooper(cfg *config.Config, source PacketSource) (*SocketFilterSnooper, error) {
->>>>>>> b74f855a
+func NewSocketFilterSnooper(cfg *config.Config, source *filterpkg.PacketSource) (*SocketFilterSnooper, error) {
 	cache := newReverseDNSCache(dnsCacheSize, dnsCacheTTL, dnsCacheExpirationPeriod)
 	var statKeeper *dnsStatKeeper
 	if cfg.CollectDNSStats {
