--- conflicted
+++ resolved
@@ -219,7 +219,6 @@
     return 1;
 }
 
-<<<<<<< HEAD
 static __always_inline void update_conn_state(conn_tuple_t* t, conn_stats_ts_t *stats, size_t sent_bytes, size_t recv_bytes) {
     if (t->metadata&CONN_TYPE_TCP || stats->flags&CONN_ASSURED) {
         return;
@@ -240,14 +239,14 @@
         || (stats->flags&CONN_R_INIT && stats->sent_bytes > 0 && recv_bytes > 0)) {
         stats->flags |= CONN_ASSURED;
     }
-=======
+}
+
 /**
  * Reads values into a `conn_tuple_t` from a `sock`. Initializes all values in conn_tuple_t to `0`. Returns 1 success, 0 otherwise.
  */
 static __always_inline int read_conn_tuple(conn_tuple_t* t, struct sock* skp, u64 pid_tgid, metadata_mask_t type) {
     __builtin_memset(t, 0, sizeof(conn_tuple_t));
     return read_conn_tuple_partial(t, skp, pid_tgid, type);
->>>>>>> 6a98f3ef
 }
 
 static __always_inline void update_conn_stats(conn_tuple_t* t, size_t sent_bytes, size_t recv_bytes, u64 ts) {
