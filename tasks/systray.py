--- conflicted
+++ resolved
@@ -17,16 +17,10 @@
 
 
 @task
-<<<<<<< HEAD
-def build(ctx, rebuild=False, race=False, development=True, precompile_only=False,
-          skip_assets=False, major_version='7', arch="x64", go_mod="vendor"):
-=======
 def build(
     ctx,
     rebuild=False,
     race=False,
-    build_include=None,
-    build_exclude=None,
     iot=False,
     development=True,
     precompile_only=False,
@@ -35,7 +29,6 @@
     arch="x64",
     go_mod="vendor",
 ):
->>>>>>> f48bf06f
     """
     Build the agent. If the bits to include in the build are not specified,
     the values from `invoke.yaml` will be used.
@@ -79,11 +72,7 @@
 
 
 @task
-<<<<<<< HEAD
 def run(ctx, rebuild=False, race=False, skip_build=False):
-=======
-def run(ctx, rebuild=False, race=False, build_include=None, build_exclude=None, iot=False, skip_build=False):
->>>>>>> f48bf06f
     """
     Execute the systray binary.
 
