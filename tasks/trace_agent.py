import os
import sys

from invoke import task

from .utils import bin_name, get_build_flags, get_version_numeric_only
from .utils import REPO_PATH
from .build_tags import get_build_tags, get_default_build_tags, filter_incompatible_tags
from .go import deps

BIN_PATH = os.path.join(".", "bin", "trace-agent")

<<<<<<< HEAD
=======
DEFAULT_BUILD_TAGS = [
    "netcgo",
    "secrets",
    "docker",
    "kubeapiserver",
    "kubelet",
]


>>>>>>> f48bf06f
@task
def build(
    ctx,
    rebuild=False,
    race=False,
    precompile_only=False,
    build_include=None,
    build_exclude=None,
    major_version='7',
    python_runtimes='3',
    arch="x64",
    go_mod="vendor",
):
    """
    Build the trace agent.
    """

    # get env prior to windows sources so we only have to set the target architecture once
    ldflags, gcflags, env = get_build_flags(
        ctx, arch=arch, major_version=major_version, python_runtimes=python_runtimes
    )

    # generate windows resources
    if sys.platform == 'win32':
        windres_target = "pe-x86-64"
        if arch == "x86":
            env["GOARCH"] = "386"
            windres_target = "pe-i386"

        ver = get_version_numeric_only(ctx, env, major_version=major_version)
        maj_ver, min_ver, patch_ver = ver.split(".")

        ctx.run(
            "windmc --target {target_arch}  -r cmd/trace-agent/windows_resources cmd/trace-agent/windows_resources/trace-agent-msg.mc".format(
                target_arch=windres_target
            )
        )
        ctx.run(
            "windres --define MAJ_VER={maj_ver} --define MIN_VER={min_ver} --define PATCH_VER={patch_ver} -i cmd/trace-agent/windows_resources/trace-agent.rc --target {target_arch} -O coff -o cmd/trace-agent/rsrc.syso".format(
                maj_ver=maj_ver, min_ver=min_ver, patch_ver=patch_ver, target_arch=windres_target
            )
        )

    build_include = get_default_build_tags(build="trace-agent") if build_include is None else filter_incompatible_tags(build_include.split(","), arch=arch)
    build_exclude = [] if build_exclude is None else build_exclude.split(",")

    build_tags = get_build_tags(build_include, build_exclude)

    cmd = "go build -mod={go_mod} {race_opt} {build_type} -tags \"{go_build_tags}\" "
    cmd += "-o {agent_bin} -gcflags=\"{gcflags}\" -ldflags=\"{ldflags}\" {REPO_PATH}/cmd/trace-agent"

    args = {
        "go_mod": go_mod,
        "race_opt": "-race" if race else "",
        "build_type": "-a" if rebuild else "",
        "go_build_tags": " ".join(build_tags),
        "agent_bin": os.path.join(BIN_PATH, bin_name("trace-agent", android=False)),
        "gcflags": gcflags,
        "ldflags": ldflags,
        "REPO_PATH": REPO_PATH,
    }

    ctx.run("go generate -mod={go_mod} {REPO_PATH}/pkg/trace/info".format(**args), env=env)
    ctx.run(cmd.format(**args), env=env)


@task
def integration_tests(ctx, install_deps=False, race=False, remote_docker=False, go_mod="vendor"):
    """
    Run integration tests for trace agent
    """
    if install_deps:
        deps(ctx)

    test_args = {
        "go_mod": go_mod,
        "go_build_tags": " ".join(get_default_build_tags(build="test")),
        "race_opt": "-race" if race else "",
        "exec_opts": "",
    }

    # since Go 1.13, the -exec flag of go test could add some parameters such as -test.timeout
    # to the call, we don't want them because while calling invoke below, invoke
    # thinks that the parameters are for it to interpret.
    # we're calling an intermediate script which only pass the binary name to the invoke task.
    if remote_docker:
        test_args["exec_opts"] = "-exec \"{}/test/integration/dockerize_tests.sh\"".format(os.getcwd())

    go_cmd = 'INTEGRATION=yes go test -mod={go_mod} {race_opt} -v'.format(**test_args)

    prefixes = [
        "./pkg/trace/test/testsuite/...",
    ]

    for prefix in prefixes:
        ctx.run("{} {}".format(go_cmd, prefix))


@task
def cross_compile(ctx, tag=""):
    """
    Cross-compiles the trace-agent binaries. Use the "--tag=X" argument to specify build tag.
    """
    if not tag:
        print("Argument --tag=<version> is required.")
        return

    print("Building tag %s..." % tag)

    env = {
        "TRACE_AGENT_VERSION": tag,
        "V": tag,
    }

    ctx.run("git checkout $V", env=env)
    ctx.run("mkdir -p ./bin/trace-agent/$V", env=env)
    ctx.run("go generate -mod=vendor ./pkg/trace/info", env=env)
    ctx.run("go get -u github.com/karalabe/xgo")
    ctx.run(
        "xgo -dest=bin/trace-agent/$V -go=1.11 -out=trace-agent-$V -targets=windows-6.1/amd64,linux/amd64,darwin-10.11/amd64 ./cmd/trace-agent",
        env=env,
    )
    ctx.run(
        "mv ./bin/trace-agent/$V/trace-agent-$V-windows-6.1-amd64.exe ./bin/trace-agent/$V/trace-agent-$V-windows-amd64.exe",
        env=env,
    )
    ctx.run(
        "mv ./bin/trace-agent/$V/trace-agent-$V-darwin-10.11-amd64 ./bin/trace-agent/$V/trace-agent-$V-darwin-amd64 ",
        env=env,
    )
    ctx.run("git checkout -")

    print("Done! Binaries are located in ./bin/trace-agent/%s" % tag)<|MERGE_RESOLUTION|>--- conflicted
+++ resolved
@@ -10,18 +10,7 @@
 
 BIN_PATH = os.path.join(".", "bin", "trace-agent")
 
-<<<<<<< HEAD
-=======
-DEFAULT_BUILD_TAGS = [
-    "netcgo",
-    "secrets",
-    "docker",
-    "kubeapiserver",
-    "kubelet",
-]
 
-
->>>>>>> f48bf06f
 @task
 def build(
     ctx,
@@ -65,7 +54,11 @@
             )
         )
 
-    build_include = get_default_build_tags(build="trace-agent") if build_include is None else filter_incompatible_tags(build_include.split(","), arch=arch)
+    build_include = (
+        get_default_build_tags(build="trace-agent")
+        if build_include is None
+        else filter_incompatible_tags(build_include.split(","), arch=arch)
+    )
     build_exclude = [] if build_exclude is None else build_exclude.split(",")
 
     build_tags = get_build_tags(build_include, build_exclude)
